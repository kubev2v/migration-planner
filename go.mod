module github.com/kubev2v/migration-planner

go 1.24.0

toolchain go1.24.5

require (
	github.com/MicahParks/jwkset v0.5.19
	github.com/MicahParks/keyfunc/v3 v3.3.5
	github.com/coreos/butane v0.22.0
	github.com/getkin/kin-openapi v0.126.0
	github.com/go-chi/chi v1.5.5
	github.com/go-chi/chi/v5 v5.1.0
	github.com/go-chi/cors v1.2.1
	github.com/go-chi/render v1.0.3
	github.com/go-openapi/strfmt v0.23.0
	github.com/go-playground/validator/v10 v10.26.0
	github.com/golang-jwt/jwt/v4 v4.5.1
	github.com/golang-jwt/jwt/v5 v5.2.0
	github.com/google/uuid v1.6.0
	github.com/jackc/pgx/v5 v5.7.1
	github.com/kelseyhightower/envconfig v1.4.0
	github.com/kubev2v/forklift v0.0.0-20250712060557-00dfa1ae8a5f
	github.com/libvirt/libvirt-go v7.4.0+incompatible
	github.com/lthibault/jitterbug v2.0.0+incompatible
	github.com/minio/minio-go/v7 v7.0.0-00010101000000-000000000000
	github.com/ngrok/sqlmw v0.0.0-20220520173518-97c9c04efc79
	github.com/oapi-codegen/nethttp-middleware v1.0.2
	github.com/oapi-codegen/runtime v1.1.1
	github.com/onsi/ginkgo/v2 v2.22.0
	github.com/onsi/gomega v1.36.1
	github.com/openshift/assisted-image-service v0.0.0-20250710050955-1b29aba9d5be
	github.com/pkg/errors v0.9.1
	github.com/pressly/goose/v3 v3.0.0-00010101000000-000000000000
	github.com/prometheus/client_golang v1.20.5
	github.com/sirupsen/logrus v1.9.4-0.20250620175740-70b809335b84
	github.com/spf13/cobra v1.8.1
	github.com/spf13/pflag v1.0.6-0.20210604193023-d5e0c0615ace
	github.com/thoas/go-funk v0.9.3
	github.com/vmware/govmomi v0.50.0
	github.com/xuri/excelize/v2 v2.9.1
	go.uber.org/zap v1.27.0
	gorm.io/driver/postgres v1.5.9
	gorm.io/driver/sqlite v1.5.6
	gorm.io/gorm v1.25.11
	k8s.io/api v0.33.2
	k8s.io/apimachinery v0.33.2
	k8s.io/client-go v0.33.2
	sigs.k8s.io/yaml v1.4.0
)

require (
	github.com/ajg/form v1.5.1 // indirect
	github.com/apapsch/go-jsonmerge/v2 v2.0.0 // indirect
	github.com/asaskevich/govalidator v0.0.0-20230301143203-a9d515a09cc2 // indirect
	github.com/aws/aws-sdk-go v1.50.25 // indirect
	github.com/beorn7/perks v1.0.1 // indirect
	github.com/bytedance/sonic v1.13.3 // indirect
	github.com/bytedance/sonic/loader v0.2.4 // indirect
	github.com/cavaliercoder/go-cpio v0.0.0-20180626203310-925f9528c45e // indirect
	github.com/cespare/xxhash/v2 v2.3.0 // indirect
	github.com/clarketm/json v1.17.1 // indirect
	github.com/cloudwego/base64x v0.1.5 // indirect
	github.com/coreos/go-json v0.0.0-20230131223807-18775e0fb4fb // indirect
	github.com/coreos/go-semver v0.3.1 // indirect
	github.com/coreos/go-systemd/v22 v22.5.0 // indirect
	github.com/coreos/ignition/v2 v2.18.0 // indirect
	github.com/coreos/vcontext v0.0.0-20230201181013-d72178a18687 // indirect
	github.com/davecgh/go-spew v1.1.2-0.20180830191138-d8f796af33cc // indirect
	github.com/diskfs/go-diskfs v1.4.1 // indirect
	github.com/djherbis/times v1.6.0 // indirect
	github.com/dustin/go-humanize v1.0.1 // indirect
	github.com/elliotwutingfeng/asciiset v0.0.0-20250521213949-458fd813c616 // indirect
	github.com/emicklei/go-restful/v3 v3.11.0 // indirect
	github.com/evanphx/json-patch/v5 v5.9.11 // indirect
	github.com/fxamacker/cbor/v2 v2.7.0 // indirect
	github.com/gabriel-vasile/mimetype v1.4.9 // indirect
	github.com/gin-contrib/cors v1.7.6 // indirect
	github.com/gin-contrib/sse v1.1.0 // indirect
	github.com/gin-gonic/gin v1.10.1 // indirect
	github.com/go-ini/ini v1.67.0 // indirect
	github.com/go-logr/logr v1.4.3 // indirect
	github.com/go-logr/zapr v1.3.0 // indirect
	github.com/go-openapi/errors v0.22.1 // indirect
	github.com/go-openapi/jsonpointer v0.21.1 // indirect
	github.com/go-openapi/jsonreference v0.21.0 // indirect
	github.com/go-openapi/swag v0.23.1 // indirect
	github.com/go-playground/locales v0.14.1 // indirect
	github.com/go-playground/universal-translator v0.18.1 // indirect
	github.com/go-task/slim-sprig/v3 v3.0.0 // indirect
	github.com/goccy/go-json v0.10.5 // indirect
	github.com/gogo/protobuf v1.3.2 // indirect
	github.com/golang/mock v1.6.0 // indirect
	github.com/google/btree v1.1.3 // indirect
	github.com/google/gnostic-models v0.7.0 // indirect
	github.com/google/go-cmp v0.7.0 // indirect
	github.com/google/pprof v0.0.0-20250630185457-6e76a2b096b5 // indirect
	github.com/gorilla/mux v1.8.1 // indirect
	github.com/gorilla/websocket v1.5.4-0.20250319132907-e064f32e3674 // indirect
	github.com/hashicorp/go-version v1.7.0 // indirect
	github.com/inconshreveable/mousetrap v1.1.0 // indirect
	github.com/invopop/yaml v0.3.1 // indirect
	github.com/jackc/pgpassfile v1.0.0 // indirect
	github.com/jackc/pgservicefile v0.0.0-20240606120523-5a60cdf6a761 // indirect
	github.com/jackc/puddle/v2 v2.2.2 // indirect
	github.com/jinzhu/inflection v1.0.0 // indirect
	github.com/jinzhu/now v1.1.5 // indirect
	github.com/josharian/intern v1.0.0 // indirect
	github.com/json-iterator/go v1.1.12 // indirect
	github.com/k8snetworkplumbingwg/network-attachment-definition-client v1.7.7 // indirect
	github.com/klauspost/compress v1.17.11 // indirect
	github.com/klauspost/cpuid/v2 v2.2.11 // indirect
	github.com/leodido/go-urn v1.4.0 // indirect
	github.com/mailru/easyjson v0.9.0 // indirect
	github.com/mattn/go-isatty v0.0.20 // indirect
	github.com/mattn/go-sqlite3 v1.14.28 // indirect
	github.com/mfridman/interpolate v0.0.2 // indirect
	github.com/minio/md5-simd v1.1.2 // indirect
	github.com/mitchellh/mapstructure v1.5.0 // indirect
	github.com/modern-go/concurrent v0.0.0-20180306012644-bacd9c7ef1dd // indirect
	github.com/modern-go/reflect2 v1.0.2 // indirect
	github.com/mohae/deepcopy v0.0.0-20170929034955-c48cc78d4826 // indirect
	github.com/munnerz/goautoneg v0.0.0-20191010083416-a7dc8b61c822 // indirect
	github.com/oklog/ulid v1.3.1 // indirect
	github.com/openshift/api v0.0.0-20250710082954-674ad74beffc // indirect
	github.com/openshift/client-go v0.0.0-20250710075018-396b36f983ee // indirect
	github.com/openshift/custom-resource-status v1.1.2 // indirect
	github.com/pelletier/go-toml/v2 v2.2.4 // indirect
	github.com/perimeterx/marshmallow v1.1.5 // indirect
	github.com/pierrec/lz4/v4 v4.1.21 // indirect
	github.com/pkg/xattr v0.4.9 // indirect
	github.com/pmezard/go-difflib v1.0.1-0.20181226105442-5d4384ee4fb2 // indirect
	github.com/prometheus/client_model v0.6.1 // indirect
	github.com/prometheus/common v0.55.0 // indirect
	github.com/prometheus/procfs v0.15.1 // indirect
	github.com/richardlehane/mscfb v1.0.4 // indirect
	github.com/richardlehane/msoleps v1.0.4 // indirect
	github.com/rs/xid v1.6.0 // indirect
	github.com/sethvargo/go-retry v0.3.0 // indirect
	github.com/stretchr/testify v1.10.0 // indirect
	github.com/tiendc/go-deepcopy v1.6.0 // indirect
	github.com/twitchyliquid64/golang-asm v0.15.1 // indirect
	github.com/ugorji/go/codec v1.3.0 // indirect
	github.com/ulikunitz/xz v0.5.11 // indirect
	github.com/vincent-petithory/dataurl v1.0.0 // indirect
	github.com/x448/float16 v0.8.4 // indirect
	github.com/xuri/efp v0.0.1 // indirect
	github.com/xuri/nfp v0.0.1 // indirect
	go.mongodb.org/mongo-driver v1.14.0 // indirect
	go.uber.org/multierr v1.11.0 // indirect
	go.yaml.in/yaml/v2 v2.4.2 // indirect
	go.yaml.in/yaml/v3 v3.0.3 // indirect
<<<<<<< HEAD
	golang.org/x/arch v0.15.0 // indirect
	golang.org/x/crypto v0.38.0 // indirect
	golang.org/x/net v0.40.0 // indirect
	golang.org/x/oauth2 v0.27.0 // indirect
	golang.org/x/sync v0.14.0 // indirect
=======
	golang.org/x/arch v0.18.0 // indirect
	golang.org/x/crypto v0.39.0 // indirect
	golang.org/x/net v0.41.0 // indirect
	golang.org/x/oauth2 v0.23.0 // indirect
	golang.org/x/sync v0.15.0 // indirect
>>>>>>> 623c6d2c
	golang.org/x/sys v0.33.0 // indirect
	golang.org/x/term v0.32.0 // indirect
	golang.org/x/text v0.26.0 // indirect
	golang.org/x/time v0.9.0 // indirect
	golang.org/x/tools v0.33.0 // indirect
	google.golang.org/protobuf v1.36.6 // indirect
	gopkg.in/evanphx/json-patch.v4 v4.12.0 // indirect
	gopkg.in/inf.v0 v0.9.1 // indirect
	gopkg.in/yaml.v3 v3.0.1 // indirect
	k8s.io/apiextensions-apiserver v0.32.5 // indirect
	k8s.io/klog/v2 v2.130.1 // indirect
	k8s.io/kube-openapi v0.0.0-20250701173324-9bd5c66d9911 // indirect
	k8s.io/utils v0.0.0-20250604170112-4c0f3b243397 // indirect
	kubevirt.io/api v1.6.0-beta.0.0.20250702170314-dd941825f5d3 // indirect
	kubevirt.io/containerized-data-importer-api v1.60.3-0.20241105012228-50fbed985de9 // indirect
	kubevirt.io/controller-lifecycle-operator-sdk/api v0.0.0-20220329064328-f3cc58c6ed90 // indirect
	sigs.k8s.io/controller-runtime v0.20.4 // indirect
	sigs.k8s.io/json v0.0.0-20241014173422-cfa47c3a1cc8 // indirect
	sigs.k8s.io/randfill v1.0.0 // indirect
	sigs.k8s.io/structured-merge-diff/v4 v4.6.0 // indirect
)

replace (
	github.com/minio/minio-go/v7 => github.com/minio/minio-go/v7 v7.0.80
	github.com/pressly/goose/v3 => github.com/pressly/goose/v3 v3.24.1
	github.com/vmware/govmomi => github.com/vmware/govmomi v0.50.0
)<|MERGE_RESOLUTION|>--- conflicted
+++ resolved
@@ -150,19 +150,11 @@
 	go.uber.org/multierr v1.11.0 // indirect
 	go.yaml.in/yaml/v2 v2.4.2 // indirect
 	go.yaml.in/yaml/v3 v3.0.3 // indirect
-<<<<<<< HEAD
-	golang.org/x/arch v0.15.0 // indirect
-	golang.org/x/crypto v0.38.0 // indirect
-	golang.org/x/net v0.40.0 // indirect
-	golang.org/x/oauth2 v0.27.0 // indirect
-	golang.org/x/sync v0.14.0 // indirect
-=======
 	golang.org/x/arch v0.18.0 // indirect
 	golang.org/x/crypto v0.39.0 // indirect
 	golang.org/x/net v0.41.0 // indirect
-	golang.org/x/oauth2 v0.23.0 // indirect
+	golang.org/x/oauth2 v0.27.0 // indirect
 	golang.org/x/sync v0.15.0 // indirect
->>>>>>> 623c6d2c
 	golang.org/x/sys v0.33.0 // indirect
 	golang.org/x/term v0.32.0 // indirect
 	golang.org/x/text v0.26.0 // indirect
