module github.com/kubev2v/migration-planner

go 1.24.0

toolchain go1.24.5

require (
	github.com/MicahParks/jwkset v0.5.19
	github.com/MicahParks/keyfunc/v3 v3.3.5
	github.com/coreos/butane v0.22.0
	github.com/getkin/kin-openapi v0.126.0
	github.com/go-chi/chi v1.5.5
	github.com/go-chi/chi/v5 v5.1.0
	github.com/go-chi/cors v1.2.1
	github.com/go-chi/render v1.0.3
	github.com/go-openapi/strfmt v0.23.0
	github.com/go-playground/validator/v10 v10.26.0
	github.com/golang-jwt/jwt/v4 v4.5.1
	github.com/golang-jwt/jwt/v5 v5.2.0
	github.com/google/uuid v1.6.0
	github.com/jackc/pgx/v5 v5.7.1
	github.com/kelseyhightower/envconfig v1.4.0
	github.com/kubev2v/forklift v0.0.0-20250712060557-00dfa1ae8a5f
	github.com/libvirt/libvirt-go v7.4.0+incompatible
	github.com/lthibault/jitterbug v2.0.0+incompatible
	github.com/minio/minio-go/v7 v7.0.0-00010101000000-000000000000
	github.com/ngrok/sqlmw v0.0.0-20220520173518-97c9c04efc79
	github.com/oapi-codegen/nethttp-middleware v1.0.2
	github.com/oapi-codegen/runtime v1.1.1
	github.com/onsi/ginkgo/v2 v2.22.0
	github.com/onsi/gomega v1.36.1
	github.com/openshift/assisted-image-service v0.0.0-20250710050955-1b29aba9d5be
	github.com/pkg/errors v0.9.1
	github.com/pressly/goose/v3 v3.0.0-00010101000000-000000000000
	github.com/prometheus/client_golang v1.20.5
	github.com/sirupsen/logrus v1.9.4-0.20250620175740-70b809335b84
	github.com/spf13/cobra v1.8.1
	github.com/spf13/pflag v1.0.6-0.20210604193023-d5e0c0615ace
	github.com/thoas/go-funk v0.9.3
	github.com/vmware/govmomi v0.50.0
	github.com/xuri/excelize/v2 v2.9.1
	go.uber.org/zap v1.27.0
	gorm.io/driver/postgres v1.5.9
	gorm.io/driver/sqlite v1.5.6
	gorm.io/gorm v1.25.11
	k8s.io/api v0.33.2
	k8s.io/apimachinery v0.33.2
<<<<<<< HEAD
	k8s.io/client-go v0.33.2
=======
	k8s.io/client-go v0.32.5
>>>>>>> 1739b84e
	sigs.k8s.io/yaml v1.4.0
)

require (
	github.com/ajg/form v1.5.1 // indirect
	github.com/apapsch/go-jsonmerge/v2 v2.0.0 // indirect
	github.com/asaskevich/govalidator v0.0.0-20230301143203-a9d515a09cc2 // indirect
	github.com/aws/aws-sdk-go v1.50.25 // indirect
	github.com/beorn7/perks v1.0.1 // indirect
	github.com/bytedance/sonic v1.13.3 // indirect
	github.com/bytedance/sonic/loader v0.2.4 // indirect
	github.com/cavaliercoder/go-cpio v0.0.0-20180626203310-925f9528c45e // indirect
	github.com/cespare/xxhash/v2 v2.3.0 // indirect
	github.com/clarketm/json v1.17.1 // indirect
	github.com/cloudwego/base64x v0.1.5 // indirect
	github.com/coreos/go-json v0.0.0-20230131223807-18775e0fb4fb // indirect
	github.com/coreos/go-semver v0.3.1 // indirect
	github.com/coreos/go-systemd/v22 v22.5.0 // indirect
	github.com/coreos/ignition/v2 v2.18.0 // indirect
	github.com/coreos/vcontext v0.0.0-20230201181013-d72178a18687 // indirect
	github.com/davecgh/go-spew v1.1.2-0.20180830191138-d8f796af33cc // indirect
	github.com/diskfs/go-diskfs v1.4.1 // indirect
	github.com/djherbis/times v1.6.0 // indirect
	github.com/dustin/go-humanize v1.0.1 // indirect
	github.com/elliotwutingfeng/asciiset v0.0.0-20250521213949-458fd813c616 // indirect
	github.com/emicklei/go-restful/v3 v3.11.0 // indirect
	github.com/evanphx/json-patch/v5 v5.9.11 // indirect
	github.com/fxamacker/cbor/v2 v2.7.0 // indirect
	github.com/gabriel-vasile/mimetype v1.4.9 // indirect
	github.com/gin-contrib/cors v1.7.5 // indirect
	github.com/gin-contrib/sse v1.0.0 // indirect
	github.com/gin-gonic/gin v1.10.1 // indirect
	github.com/go-ini/ini v1.67.0 // indirect
	github.com/go-logr/logr v1.4.3 // indirect
	github.com/go-logr/zapr v1.3.0 // indirect
	github.com/go-openapi/errors v0.22.1 // indirect
	github.com/go-openapi/jsonpointer v0.21.1 // indirect
	github.com/go-openapi/jsonreference v0.21.0 // indirect
	github.com/go-openapi/swag v0.23.1 // indirect
	github.com/go-playground/locales v0.14.1 // indirect
	github.com/go-playground/universal-translator v0.18.1 // indirect
	github.com/go-task/slim-sprig/v3 v3.0.0 // indirect
	github.com/goccy/go-json v0.10.5 // indirect
	github.com/gogo/protobuf v1.3.2 // indirect
	github.com/golang/mock v1.6.0 // indirect
	github.com/google/btree v1.1.3 // indirect
	github.com/google/gnostic-models v0.7.0 // indirect
	github.com/google/go-cmp v0.7.0 // indirect
	github.com/google/pprof v0.0.0-20250630185457-6e76a2b096b5 // indirect
	github.com/gorilla/mux v1.8.1 // indirect
	github.com/gorilla/websocket v1.5.4-0.20250319132907-e064f32e3674 // indirect
	github.com/hashicorp/go-version v1.7.0 // indirect
	github.com/inconshreveable/mousetrap v1.1.0 // indirect
	github.com/invopop/yaml v0.3.1 // indirect
	github.com/jackc/pgpassfile v1.0.0 // indirect
	github.com/jackc/pgservicefile v0.0.0-20240606120523-5a60cdf6a761 // indirect
	github.com/jackc/puddle/v2 v2.2.2 // indirect
	github.com/jinzhu/inflection v1.0.0 // indirect
	github.com/jinzhu/now v1.1.5 // indirect
	github.com/josharian/intern v1.0.0 // indirect
	github.com/json-iterator/go v1.1.12 // indirect
	github.com/k8snetworkplumbingwg/network-attachment-definition-client v1.7.7 // indirect
	github.com/klauspost/compress v1.17.11 // indirect
	github.com/klauspost/cpuid/v2 v2.2.11 // indirect
	github.com/leodido/go-urn v1.4.0 // indirect
	github.com/mailru/easyjson v0.9.0 // indirect
	github.com/mattn/go-isatty v0.0.20 // indirect
	github.com/mattn/go-sqlite3 v1.14.28 // indirect
	github.com/mfridman/interpolate v0.0.2 // indirect
	github.com/minio/md5-simd v1.1.2 // indirect
	github.com/mitchellh/mapstructure v1.5.0 // indirect
	github.com/modern-go/concurrent v0.0.0-20180306012644-bacd9c7ef1dd // indirect
	github.com/modern-go/reflect2 v1.0.2 // indirect
	github.com/mohae/deepcopy v0.0.0-20170929034955-c48cc78d4826 // indirect
	github.com/munnerz/goautoneg v0.0.0-20191010083416-a7dc8b61c822 // indirect
	github.com/oklog/ulid v1.3.1 // indirect
	github.com/openshift/api v0.0.0-20250710082954-674ad74beffc // indirect
	github.com/openshift/client-go v0.0.0-20250710075018-396b36f983ee // indirect
	github.com/openshift/custom-resource-status v1.1.2 // indirect
	github.com/pelletier/go-toml/v2 v2.2.3 // indirect
	github.com/perimeterx/marshmallow v1.1.5 // indirect
	github.com/pierrec/lz4/v4 v4.1.21 // indirect
	github.com/pkg/xattr v0.4.9 // indirect
	github.com/pmezard/go-difflib v1.0.1-0.20181226105442-5d4384ee4fb2 // indirect
	github.com/prometheus/client_model v0.6.1 // indirect
	github.com/prometheus/common v0.55.0 // indirect
	github.com/prometheus/procfs v0.15.1 // indirect
	github.com/richardlehane/mscfb v1.0.4 // indirect
	github.com/richardlehane/msoleps v1.0.4 // indirect
	github.com/rs/xid v1.6.0 // indirect
	github.com/sethvargo/go-retry v0.3.0 // indirect
	github.com/stretchr/testify v1.10.0 // indirect
	github.com/tiendc/go-deepcopy v1.6.0 // indirect
	github.com/twitchyliquid64/golang-asm v0.15.1 // indirect
	github.com/ugorji/go/codec v1.2.12 // indirect
	github.com/ulikunitz/xz v0.5.11 // indirect
	github.com/vincent-petithory/dataurl v1.0.0 // indirect
	github.com/x448/float16 v0.8.4 // indirect
	github.com/xuri/efp v0.0.1 // indirect
	github.com/xuri/nfp v0.0.1 // indirect
	go.mongodb.org/mongo-driver v1.14.0 // indirect
	go.uber.org/multierr v1.11.0 // indirect
	go.yaml.in/yaml/v2 v2.4.2 // indirect
	go.yaml.in/yaml/v3 v3.0.3 // indirect
	golang.org/x/arch v0.15.0 // indirect
	golang.org/x/crypto v0.38.0 // indirect
	golang.org/x/net v0.40.0 // indirect
	golang.org/x/oauth2 v0.27.0 // indirect
	golang.org/x/sync v0.14.0 // indirect
	golang.org/x/sys v0.33.0 // indirect
	golang.org/x/term v0.32.0 // indirect
	golang.org/x/text v0.25.0 // indirect
	golang.org/x/time v0.9.0 // indirect
	golang.org/x/tools v0.26.0 // indirect
	google.golang.org/protobuf v1.36.6 // indirect
	gopkg.in/evanphx/json-patch.v4 v4.12.0 // indirect
	gopkg.in/inf.v0 v0.9.1 // indirect
	gopkg.in/yaml.v3 v3.0.1 // indirect
	k8s.io/apiextensions-apiserver v0.32.5 // indirect
	k8s.io/klog/v2 v2.130.1 // indirect
	k8s.io/kube-openapi v0.0.0-20250701173324-9bd5c66d9911 // indirect
	k8s.io/utils v0.0.0-20250604170112-4c0f3b243397 // indirect
	kubevirt.io/api v1.6.0-beta.0.0.20250702170314-dd941825f5d3 // indirect
	kubevirt.io/containerized-data-importer-api v1.60.3-0.20241105012228-50fbed985de9 // indirect
	kubevirt.io/controller-lifecycle-operator-sdk/api v0.0.0-20220329064328-f3cc58c6ed90 // indirect
	sigs.k8s.io/controller-runtime v0.20.4 // indirect
	sigs.k8s.io/json v0.0.0-20241014173422-cfa47c3a1cc8 // indirect
	sigs.k8s.io/randfill v1.0.0 // indirect
	sigs.k8s.io/structured-merge-diff/v4 v4.6.0 // indirect
)

replace (
	github.com/minio/minio-go/v7 => github.com/minio/minio-go/v7 v7.0.80
	github.com/pressly/goose/v3 => github.com/pressly/goose/v3 v3.24.1
	github.com/vmware/govmomi => github.com/vmware/govmomi v0.50.0
)<|MERGE_RESOLUTION|>--- conflicted
+++ resolved
@@ -45,11 +45,7 @@
 	gorm.io/gorm v1.25.11
 	k8s.io/api v0.33.2
 	k8s.io/apimachinery v0.33.2
-<<<<<<< HEAD
 	k8s.io/client-go v0.33.2
-=======
-	k8s.io/client-go v0.32.5
->>>>>>> 1739b84e
 	sigs.k8s.io/yaml v1.4.0
 )
 
