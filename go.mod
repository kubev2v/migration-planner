--- conflicted
+++ resolved
@@ -75,13 +75,8 @@
 	github.com/evanphx/json-patch/v5 v5.9.11 // indirect
 	github.com/fxamacker/cbor/v2 v2.7.0 // indirect
 	github.com/gabriel-vasile/mimetype v1.4.9 // indirect
-<<<<<<< HEAD
 	github.com/gin-contrib/cors v1.7.6 // indirect
 	github.com/gin-contrib/sse v1.1.0 // indirect
-=======
-	github.com/gin-contrib/cors v1.7.5 // indirect
-	github.com/gin-contrib/sse v1.0.0 // indirect
->>>>>>> 1739b84e
 	github.com/gin-gonic/gin v1.10.1 // indirect
 	github.com/go-ini/ini v1.67.0 // indirect
 	github.com/go-logr/logr v1.4.3 // indirect
